version: 2.1

<<<<<<< HEAD
# Reusable Snippets!
#
# These are re-used by the various tests below, to avoid repetition.
#
commands:
  install_desired_npm:
    description: "Install the same consistent version of npm"
    steps:
      - run:
          # Due to a bug, npm upgrades from the version of npm that ships with
          # Node.js 6 (npm v3.10.10) go poorly and generally causes other problems
          # with the environment.  Since yarn is already available here we can just
          # use that to work-around the issue.  It's possible that npm cleanup might
          # prevent this from being necessary, but this installation can be switched
          # to use `npm` (rather than `yarn`) once Node 6 is no longer tested below.
          name: Install npm@6, but with yarn.
          command: sudo yarn global add npm@6

=======
# These "CircleCI Orbs" are reusable bits of configuration that can be shared
# across projects.  See https://circleci.com/orbs/ for more information.
orbs:
  # `oss` is a local reference to the package.  The source for Apollo Orbs can
  # be found at http://github.com/apollographql/CircleCI-Orbs.
  oss: apollo/oss-ci-cd-tooling@0.0.4

commands:
>>>>>>> 627080c0
  # These are the steps used for each version of Node which we're testing
  # against.  Thanks to YAMLs inability to merge arrays (though it is able
  # to merge objects), every version of Node must use the exact same steps,
  # or these steps would need to be repeated in a version of Node that needs
  # something different.  Probably best to avoid that, out of principle, though.
  common_test_steps:
    description: "Commands to run on every Node.js environment"
    steps:
<<<<<<< HEAD
      - install_desired_npm
      - checkout
      - restore_cache:
          keys:
            # When lock file changes, use increasingly general patterns to restore cache
            - npm-v2-{{ .Branch }}-{{ checksum "package-lock.json" }}
            - npm-v2-{{ .Branch }}-
            - npm-v2-
      - run: npm --version
      - run: npm ci
      - save_cache:
          key: npm-v2-{{ .Branch }}-{{ checksum "package-lock.json" }}
          paths:
            # This should cache the npm cache instead of node_modules, which is needed because
            # npm ci actually removes node_modules before installing to guarantee a clean slate.
            - ~/.npm
=======
      - oss/install_specific_npm_version
      - checkout
      - oss/npm_clean_install_with_caching
>>>>>>> 627080c0
      - run:
          command: npm run test:ci
          environment:
            JEST_JUNIT_OUTPUT: "reports/junit/js-test-results.xml"
      - run: npm run coverage:upload
      - store_test_results:
          path: reports/junit
      - store_artifacts:
          path: reports/junit
<<<<<<< HEAD

  install_and_start_verdaccio:
    description: "Run and start the Verdaccio server"
    steps:
      - run: npm install --no-save verdaccio
      - run:
          name: Verdaccio
          command: npx verdaccio
          background: true

executors:
  node:
    parameters:
      tag:
        type: string
        default: '10'
    docker:
      - image: circleci/node:<< parameters.tag >>
    environment:
      DEBUG: lerna
=======
>>>>>>> 627080c0

# Important! When adding a new job to `jobs`, make sure to define when it
# executes by also adding it to the `workflows` section below!
jobs:
  # Platform tests, each with the same tests but different platform or version.
  # The docker tag represents the Node.js version and the full list is available
  # at https://hub.docker.com/r/circleci/node/.

  # NODE: Note certain tests are currently being skipped for Node.js 6.
  NodeJS 6:
<<<<<<< HEAD
    executor: { name: node, tag: '6' }
    steps:
      - common_test_steps

  NodeJS 8:
    executor: { name: node, tag: '8' }
    steps:
      - common_test_steps

  NodeJS 10:
    executor: { name: node, tag: '10' }
    steps:
      - common_test_steps
      # We will save the results of this one particular invocation to use in
      # the publish step. Not only does this make the publishing step take less
      # time, this also ensures that a passing version gets deployed even if,
      # theoretically, rebuilding the same commit on the same version of
      # Node.js should yield the same results!
      - persist_to_workspace:
          root: .
          paths:
            - ./**

  NodeJS 12:
    executor: { name: node, tag: '12' }
    steps:
      - common_test_steps

  Dry publish:
    executor: node
    steps:
      - checkout
      - attach_workspace:
          at: .
      - run:
          name: Write Verdaccio config for dummy server W/O proxy
          command: |
            mkdir -p ~/.config/verdaccio/
            cat \<<'EOF' > ~/.config/verdaccio/config.yaml
            storage: ./storage
            uplinks: # None
            publish:
              allow_offline: false
            packages:
              '**':
                access: $all
                publish: $all
            logs:
              - {type: stdout, format: pretty, level: http}
            EOF
      - install_and_start_verdaccio
      - run:
          name: Lerna Publish to (local) Verdaccio
          command: |
            npx lerna publish \
              --no-git-tag-version \
              --no-push \
              --registry=http://localhost:4873/ \
              --yes \
              from-package
      - store_artifacts:
          path: ~/.config/verdaccio/storage/
          destination: packed

  Publish:
    executor: node
    steps:
      - attach_workspace:
          at: .
      - run:
          name: Write Verdaccio config for dummy server w/ proxy
          command: |
            mkdir -p ~/.config/verdaccio/
            cat \<<'EOF' > ~/.config/verdaccio/config.yaml
            storage: ./storage
            uplinks:
              npmjs:
                url: https://registry.npmjs.org/
            publish:
              allow_offline: false
            packages:
              '**':
                access: $all
                publish: $all
                proxy: npmjs
            logs:
              - {type: stdout, format: pretty, level: http}
            EOF
      - install_and_start_verdaccio
      - run:
          name: Ensure $CIRCLE_TAG is set
          command: |
            # This should be set automatically on tag-triggered builds.
            if [ -z "$CIRCLE_TAG" ]; then
              echo 'ERROR! $CIRCLE_TAG is not set.'
              exit 1
            fi
      - run:
          name: Lerna publish
          command: |
            # Get the actual hash the tag points to.
            TAG_REF="$(git rev-list -n1 "$CIRCLE_TAG")"

            # Fail if we couldn't get it.
            if [ -z "$TAG_REF" ]; then
              echo "ERROR! Couldn't get \$TAG_REF."
              exit 1
            fi

            # Ensure the annotated tag points to a 'Release' commit.
            RELEASE_COMMIT_MSG="$(git log --format=%s -n 1 $TAG_REF)"
            if ! echo "$RELEASE_COMMIT_MSG" | grep -qE '^Release$'; then
              echo "ERROR! The 'publish/' tags must be on 'Release' commits."
              exit 1
            fi

            # See if there are Lerna packages tagged (e.g. matching pkg@x.y.z)
            # by checking what _tags_ point to the hash.  The expectation is
            # that there _must_ be Lerna packages tagged in the same ref that
            # the `publish/` tag points to.
            TAGS="$(git tag --points-at $TAG_REF)"
            NON_PUBLISH_TAGS="$(echo "$TAGS" | grep -vE '^publish/[0-9]+')"
            if ! echo "$NON_PUBLISH_TAGS" | grep -E '^.+@.+$'; then
              echo "ERROR! There must be at least some other packages tagged."
              exit 1
            fi

            # Ensure the annotated publish tag is formatted expectedly.
            # This could certainly be more defensive, but currently just ensures
            # that the annotated message starts with 'Publish'.
            PUBLISH_TAG_MSG="$(git tag -l --format='%(contents)' $CIRCLE_TAG)"
            if ! echo "$PUBLISH_TAG_MSG" | grep -qE '^Publish'; then
              echo "ERROR! The 'publish/' tags must be annotated correctly."
              echo "       Be certain to use the npm-scripts when publishing."
              exit 1
            fi

            # If there's a dist-tag, we'll publish to that instead of 'latest'.
            DIST_TAG="$(echo "$PUBLISH_TAG_MSG" |
              sed -E 's/^Publish($|( \(dist-tag:([a-z-]+)\))$)/\3/')"

            # Default to latest if we couldn't extract anything from the
            # annotated `publish/` tag.
            if [ -z "$DIST_TAG" ]; then
              DIST_TAG="latest"
            fi

            echo "Publishing to npm under the $DIST_TAG tag."

            npx lerna publish --registry=http://localhost:4873 \
              --dist-tag="$DIST_TAG" from-git --yes

      - run:
          name: Slack notification
          command: |
            if [ -z "$SLACK_WEBHOOK_URL" ]; then
              exit 1
            fi

            cat \<<'EOM' | curl -X POST -H 'Content-type: application/json' --data @- $SLACK_WEBHOOK_URL
            {
              "text": "A new version has been published",
              "blocks": [
                {
                  "type": "section",
                  "text": {
                    "type": "mrkdwn",
                    "text": ":npm:  *The following Apollo Server packages have been published to the `alpha` tag*\n\n> ⚠️🚧 This is just a test of an automated release pipeline."
                  }
                },
                {
                  "type": "divider"
                },
                {
                  "type": "section",
                  "text": {
                    "type": "mrkdwn",
                    "text": "*Packages:*\n\n• <https://npm.im/@apollo/server|`@apollo/server@3.y.z-alpha.0`>\n• <https://npm.im/apollo-server-azure-functions|`apollo-server-azure-functions@2.y.z`>\n• <https://npm.im/apollo-server-cloud-functions|`apollo-server-cloud-functions@2.y.z`>\n• <https://npm.im/apollo-server-cloudflare|`apollo-server-cloudflare@2.y.z`>\n• <https://npm.im/apollo-server-core|`apollo-server-core@2.y.z`>\n• <https://npm.im/apollo-server-express|`apollo-server-express@2.y.z`>\n• <https://npm.im/apollo-server-fastify|`apollo-server-fastify@2.y.z`>\n• <https://npm.im/apollo-server-hapi|`apollo-server-hapi@2.y.z`>\n• <https://npm.im/apollo-server-koa|`apollo-server-koa@2.y.z`>\n• <https://npm.im/apollo-server-lambda|`apollo-server-lambda@2.y.z`>\n• <https://npm.im/apollo-server-micro|`apollo-server-micro@2.y.z`>\n• <https://npm.im/apollo-server|`apollo-server@2.y.z`>"
                  }
                }
              ]
            }
            EOM
      - store_artifacts:
          path: ~/.config/verdaccio/storage/
          destination: published
=======
    executor: { name: oss/node, tag: '6' }
    steps:
      - common_test_steps

  NodeJS 8:
    executor: { name: oss/node, tag: '8' }
    steps:
      - common_test_steps

  NodeJS 10:
    executor: { name: oss/node, tag: '10' }
    steps:
      - common_test_steps
      # We will save the results of this one particular invocation to use in
      # the publish step. Not only does this make the publishing step take less
      # time, this also ensures that a passing version gets deployed even if,
      # theoretically, rebuilding the same commit on the same version of
      # Node.js should yield the same results!
      - persist_to_workspace:
          root: .
          paths:
            - ./**

  NodeJS 12:
    executor: { name: oss/node, tag: '12' }
    steps:
      - common_test_steps
>>>>>>> 627080c0

# XXX We used to use this filter to only run a "Docs" job on docs branches.
#     Now we use it to disable all jobs. It's unclear if there's a simpler way
#     to do this!
<<<<<<< HEAD
common_job_filters: &common_job_filters
=======
common_non_publish_filters: &common_non_publish_filters
>>>>>>> 627080c0
  filters:
    branches:
      # If 'docs' is found, with word boundaries on either side, skip.
      ignore: /.*?\bdocs\b.*/
    # Ensure every job has `tags` filters since the publish steps have tags.
    # This is some wild configuration thing that's pretty hard to figure out.
    tags:
      only: /.*/
<<<<<<< HEAD
=======

common_publish_filters: &common_publish_filters
  filters:
    # Only run pre-publish and publish steps on specific tags.
    tags:
      only: /^publish\/[0-9]+$/
    # We want the publish to trigger on the above tag, not any branch.
    branches:
      ignore: /.*/
>>>>>>> 627080c0

workflows:
  version: 2
  Build:
    jobs:
      - NodeJS 6:
<<<<<<< HEAD
          <<: *common_job_filters
      - NodeJS 8:
          <<: *common_job_filters
      - NodeJS 10:
          <<: *common_job_filters
      - NodeJS 12:
          <<: *common_job_filters
      - Dry publish:
          <<: *common_job_filters
=======
          <<: *common_non_publish_filters
      - NodeJS 8:
          <<: *common_non_publish_filters
      - NodeJS 10:
          <<: *common_non_publish_filters
      - NodeJS 12:
          <<: *common_non_publish_filters
      - oss/lerna_tarballs:
          name: Package tarballs
          <<: *common_non_publish_filters
>>>>>>> 627080c0
          requires:
            - NodeJS 6
            - NodeJS 8
            - NodeJS 10
            - NodeJS 12
<<<<<<< HEAD
      - Publish:
          requires:
            - Dry publish
          filters:
            tags:
              only: /^publish\/[0-9]+$/
            # We want the publish to trigger on the above tags, not any branch.
            branches:
              ignore: /.*/
=======
      - oss/dry_run:
          name: Dry-run
          <<: *common_publish_filters
          requires:
            - NodeJS 6
            - NodeJS 8
            - NodeJS 10
            - NodeJS 12
      - oss/confirmation:
          name: Confirmation
          type: approval
          <<: *common_publish_filters
          requires:
            - Dry-run
      - oss/publish:
          name: Publish
          <<: *common_publish_filters
          requires:
            - Confirmation
>>>>>>> 627080c0
<|MERGE_RESOLUTION|>--- conflicted
+++ resolved
@@ -1,25 +1,5 @@
 version: 2.1
 
-<<<<<<< HEAD
-# Reusable Snippets!
-#
-# These are re-used by the various tests below, to avoid repetition.
-#
-commands:
-  install_desired_npm:
-    description: "Install the same consistent version of npm"
-    steps:
-      - run:
-          # Due to a bug, npm upgrades from the version of npm that ships with
-          # Node.js 6 (npm v3.10.10) go poorly and generally causes other problems
-          # with the environment.  Since yarn is already available here we can just
-          # use that to work-around the issue.  It's possible that npm cleanup might
-          # prevent this from being necessary, but this installation can be switched
-          # to use `npm` (rather than `yarn`) once Node 6 is no longer tested below.
-          name: Install npm@6, but with yarn.
-          command: sudo yarn global add npm@6
-
-=======
 # These "CircleCI Orbs" are reusable bits of configuration that can be shared
 # across projects.  See https://circleci.com/orbs/ for more information.
 orbs:
@@ -28,7 +8,6 @@
   oss: apollo/oss-ci-cd-tooling@0.0.4
 
 commands:
->>>>>>> 627080c0
   # These are the steps used for each version of Node which we're testing
   # against.  Thanks to YAMLs inability to merge arrays (though it is able
   # to merge objects), every version of Node must use the exact same steps,
@@ -37,28 +16,9 @@
   common_test_steps:
     description: "Commands to run on every Node.js environment"
     steps:
-<<<<<<< HEAD
-      - install_desired_npm
-      - checkout
-      - restore_cache:
-          keys:
-            # When lock file changes, use increasingly general patterns to restore cache
-            - npm-v2-{{ .Branch }}-{{ checksum "package-lock.json" }}
-            - npm-v2-{{ .Branch }}-
-            - npm-v2-
-      - run: npm --version
-      - run: npm ci
-      - save_cache:
-          key: npm-v2-{{ .Branch }}-{{ checksum "package-lock.json" }}
-          paths:
-            # This should cache the npm cache instead of node_modules, which is needed because
-            # npm ci actually removes node_modules before installing to guarantee a clean slate.
-            - ~/.npm
-=======
       - oss/install_specific_npm_version
       - checkout
       - oss/npm_clean_install_with_caching
->>>>>>> 627080c0
       - run:
           command: npm run test:ci
           environment:
@@ -68,29 +28,6 @@
           path: reports/junit
       - store_artifacts:
           path: reports/junit
-<<<<<<< HEAD
-
-  install_and_start_verdaccio:
-    description: "Run and start the Verdaccio server"
-    steps:
-      - run: npm install --no-save verdaccio
-      - run:
-          name: Verdaccio
-          command: npx verdaccio
-          background: true
-
-executors:
-  node:
-    parameters:
-      tag:
-        type: string
-        default: '10'
-    docker:
-      - image: circleci/node:<< parameters.tag >>
-    environment:
-      DEBUG: lerna
-=======
->>>>>>> 627080c0
 
 # Important! When adding a new job to `jobs`, make sure to define when it
 # executes by also adding it to the `workflows` section below!
@@ -101,194 +38,6 @@
 
   # NODE: Note certain tests are currently being skipped for Node.js 6.
   NodeJS 6:
-<<<<<<< HEAD
-    executor: { name: node, tag: '6' }
-    steps:
-      - common_test_steps
-
-  NodeJS 8:
-    executor: { name: node, tag: '8' }
-    steps:
-      - common_test_steps
-
-  NodeJS 10:
-    executor: { name: node, tag: '10' }
-    steps:
-      - common_test_steps
-      # We will save the results of this one particular invocation to use in
-      # the publish step. Not only does this make the publishing step take less
-      # time, this also ensures that a passing version gets deployed even if,
-      # theoretically, rebuilding the same commit on the same version of
-      # Node.js should yield the same results!
-      - persist_to_workspace:
-          root: .
-          paths:
-            - ./**
-
-  NodeJS 12:
-    executor: { name: node, tag: '12' }
-    steps:
-      - common_test_steps
-
-  Dry publish:
-    executor: node
-    steps:
-      - checkout
-      - attach_workspace:
-          at: .
-      - run:
-          name: Write Verdaccio config for dummy server W/O proxy
-          command: |
-            mkdir -p ~/.config/verdaccio/
-            cat \<<'EOF' > ~/.config/verdaccio/config.yaml
-            storage: ./storage
-            uplinks: # None
-            publish:
-              allow_offline: false
-            packages:
-              '**':
-                access: $all
-                publish: $all
-            logs:
-              - {type: stdout, format: pretty, level: http}
-            EOF
-      - install_and_start_verdaccio
-      - run:
-          name: Lerna Publish to (local) Verdaccio
-          command: |
-            npx lerna publish \
-              --no-git-tag-version \
-              --no-push \
-              --registry=http://localhost:4873/ \
-              --yes \
-              from-package
-      - store_artifacts:
-          path: ~/.config/verdaccio/storage/
-          destination: packed
-
-  Publish:
-    executor: node
-    steps:
-      - attach_workspace:
-          at: .
-      - run:
-          name: Write Verdaccio config for dummy server w/ proxy
-          command: |
-            mkdir -p ~/.config/verdaccio/
-            cat \<<'EOF' > ~/.config/verdaccio/config.yaml
-            storage: ./storage
-            uplinks:
-              npmjs:
-                url: https://registry.npmjs.org/
-            publish:
-              allow_offline: false
-            packages:
-              '**':
-                access: $all
-                publish: $all
-                proxy: npmjs
-            logs:
-              - {type: stdout, format: pretty, level: http}
-            EOF
-      - install_and_start_verdaccio
-      - run:
-          name: Ensure $CIRCLE_TAG is set
-          command: |
-            # This should be set automatically on tag-triggered builds.
-            if [ -z "$CIRCLE_TAG" ]; then
-              echo 'ERROR! $CIRCLE_TAG is not set.'
-              exit 1
-            fi
-      - run:
-          name: Lerna publish
-          command: |
-            # Get the actual hash the tag points to.
-            TAG_REF="$(git rev-list -n1 "$CIRCLE_TAG")"
-
-            # Fail if we couldn't get it.
-            if [ -z "$TAG_REF" ]; then
-              echo "ERROR! Couldn't get \$TAG_REF."
-              exit 1
-            fi
-
-            # Ensure the annotated tag points to a 'Release' commit.
-            RELEASE_COMMIT_MSG="$(git log --format=%s -n 1 $TAG_REF)"
-            if ! echo "$RELEASE_COMMIT_MSG" | grep -qE '^Release$'; then
-              echo "ERROR! The 'publish/' tags must be on 'Release' commits."
-              exit 1
-            fi
-
-            # See if there are Lerna packages tagged (e.g. matching pkg@x.y.z)
-            # by checking what _tags_ point to the hash.  The expectation is
-            # that there _must_ be Lerna packages tagged in the same ref that
-            # the `publish/` tag points to.
-            TAGS="$(git tag --points-at $TAG_REF)"
-            NON_PUBLISH_TAGS="$(echo "$TAGS" | grep -vE '^publish/[0-9]+')"
-            if ! echo "$NON_PUBLISH_TAGS" | grep -E '^.+@.+$'; then
-              echo "ERROR! There must be at least some other packages tagged."
-              exit 1
-            fi
-
-            # Ensure the annotated publish tag is formatted expectedly.
-            # This could certainly be more defensive, but currently just ensures
-            # that the annotated message starts with 'Publish'.
-            PUBLISH_TAG_MSG="$(git tag -l --format='%(contents)' $CIRCLE_TAG)"
-            if ! echo "$PUBLISH_TAG_MSG" | grep -qE '^Publish'; then
-              echo "ERROR! The 'publish/' tags must be annotated correctly."
-              echo "       Be certain to use the npm-scripts when publishing."
-              exit 1
-            fi
-
-            # If there's a dist-tag, we'll publish to that instead of 'latest'.
-            DIST_TAG="$(echo "$PUBLISH_TAG_MSG" |
-              sed -E 's/^Publish($|( \(dist-tag:([a-z-]+)\))$)/\3/')"
-
-            # Default to latest if we couldn't extract anything from the
-            # annotated `publish/` tag.
-            if [ -z "$DIST_TAG" ]; then
-              DIST_TAG="latest"
-            fi
-
-            echo "Publishing to npm under the $DIST_TAG tag."
-
-            npx lerna publish --registry=http://localhost:4873 \
-              --dist-tag="$DIST_TAG" from-git --yes
-
-      - run:
-          name: Slack notification
-          command: |
-            if [ -z "$SLACK_WEBHOOK_URL" ]; then
-              exit 1
-            fi
-
-            cat \<<'EOM' | curl -X POST -H 'Content-type: application/json' --data @- $SLACK_WEBHOOK_URL
-            {
-              "text": "A new version has been published",
-              "blocks": [
-                {
-                  "type": "section",
-                  "text": {
-                    "type": "mrkdwn",
-                    "text": ":npm:  *The following Apollo Server packages have been published to the `alpha` tag*\n\n> ⚠️🚧 This is just a test of an automated release pipeline."
-                  }
-                },
-                {
-                  "type": "divider"
-                },
-                {
-                  "type": "section",
-                  "text": {
-                    "type": "mrkdwn",
-                    "text": "*Packages:*\n\n• <https://npm.im/@apollo/server|`@apollo/server@3.y.z-alpha.0`>\n• <https://npm.im/apollo-server-azure-functions|`apollo-server-azure-functions@2.y.z`>\n• <https://npm.im/apollo-server-cloud-functions|`apollo-server-cloud-functions@2.y.z`>\n• <https://npm.im/apollo-server-cloudflare|`apollo-server-cloudflare@2.y.z`>\n• <https://npm.im/apollo-server-core|`apollo-server-core@2.y.z`>\n• <https://npm.im/apollo-server-express|`apollo-server-express@2.y.z`>\n• <https://npm.im/apollo-server-fastify|`apollo-server-fastify@2.y.z`>\n• <https://npm.im/apollo-server-hapi|`apollo-server-hapi@2.y.z`>\n• <https://npm.im/apollo-server-koa|`apollo-server-koa@2.y.z`>\n• <https://npm.im/apollo-server-lambda|`apollo-server-lambda@2.y.z`>\n• <https://npm.im/apollo-server-micro|`apollo-server-micro@2.y.z`>\n• <https://npm.im/apollo-server|`apollo-server@2.y.z`>"
-                  }
-                }
-              ]
-            }
-            EOM
-      - store_artifacts:
-          path: ~/.config/verdaccio/storage/
-          destination: published
-=======
     executor: { name: oss/node, tag: '6' }
     steps:
       - common_test_steps
@@ -316,16 +65,11 @@
     executor: { name: oss/node, tag: '12' }
     steps:
       - common_test_steps
->>>>>>> 627080c0
 
 # XXX We used to use this filter to only run a "Docs" job on docs branches.
 #     Now we use it to disable all jobs. It's unclear if there's a simpler way
 #     to do this!
-<<<<<<< HEAD
-common_job_filters: &common_job_filters
-=======
 common_non_publish_filters: &common_non_publish_filters
->>>>>>> 627080c0
   filters:
     branches:
       # If 'docs' is found, with word boundaries on either side, skip.
@@ -334,8 +78,6 @@
     # This is some wild configuration thing that's pretty hard to figure out.
     tags:
       only: /.*/
-<<<<<<< HEAD
-=======
 
 common_publish_filters: &common_publish_filters
   filters:
@@ -345,24 +87,12 @@
     # We want the publish to trigger on the above tag, not any branch.
     branches:
       ignore: /.*/
->>>>>>> 627080c0
 
 workflows:
   version: 2
   Build:
     jobs:
       - NodeJS 6:
-<<<<<<< HEAD
-          <<: *common_job_filters
-      - NodeJS 8:
-          <<: *common_job_filters
-      - NodeJS 10:
-          <<: *common_job_filters
-      - NodeJS 12:
-          <<: *common_job_filters
-      - Dry publish:
-          <<: *common_job_filters
-=======
           <<: *common_non_publish_filters
       - NodeJS 8:
           <<: *common_non_publish_filters
@@ -373,23 +103,11 @@
       - oss/lerna_tarballs:
           name: Package tarballs
           <<: *common_non_publish_filters
->>>>>>> 627080c0
           requires:
             - NodeJS 6
             - NodeJS 8
             - NodeJS 10
             - NodeJS 12
-<<<<<<< HEAD
-      - Publish:
-          requires:
-            - Dry publish
-          filters:
-            tags:
-              only: /^publish\/[0-9]+$/
-            # We want the publish to trigger on the above tags, not any branch.
-            branches:
-              ignore: /.*/
-=======
       - oss/dry_run:
           name: Dry-run
           <<: *common_publish_filters
@@ -408,5 +126,4 @@
           name: Publish
           <<: *common_publish_filters
           requires:
-            - Confirmation
->>>>>>> 627080c0
+            - Confirmation